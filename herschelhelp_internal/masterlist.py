--- conflicted
+++ resolved
@@ -399,12 +399,7 @@
         plt.xticks(np.arange(max_dist.value))
         plt.xlabel("Distance [{}]".format(max_dist.unit))
     else:
-<<<<<<< HEAD
         print(""" There weren't any cross matches. The two surveys probably don't overlap.""")
-=======
-        print("There were not any cross matches. The two surveys probably do "
-              "not overlap.")
->>>>>>> 8d104c3c
 
 
 def nb_compare_mags(x, y, labels=("x", "y")):
